--- conflicted
+++ resolved
@@ -32,11 +32,7 @@
         sync::{Arc, RwLock},
     };
 
-<<<<<<< HEAD
-    use subprocess::{unix::PopenExt, Exec, ExitStatus};
-=======
     use subprocess::{ExitStatus, Popen, PopenConfig};
->>>>>>> ca0b5585
 
     use crate::{
         errors::{TogetherInternalError, TogetherResult},
@@ -90,8 +86,6 @@
         }
 
         pub fn kill(&mut self) -> TogetherResult<()> {
-<<<<<<< HEAD
-=======
             fn check_err<T: Ord + Default>(num: T) -> std::io::Result<T> {
                 if num < T::default() {
                     return Err(std::io::Error::last_os_error());
@@ -99,16 +93,12 @@
                 Ok(num)
             }
 
->>>>>>> ca0b5585
             #[cfg(windows)]
             {
                 Ok(self.popen.terminate()?)
             }
             #[cfg(unix)]
             {
-<<<<<<< HEAD
-                Ok(self.popen.send_signal(libc::SIGHUP)?)
-=======
                 self.popen.poll();
                 let pid = match self.popen.pid() {
                     Some(pid) => pid as i32,
@@ -116,7 +106,6 @@
                 };
                 let _code = check_err(unsafe { libc::kill(-pid, libc::SIGINT) })?;
                 Ok(())
->>>>>>> ca0b5585
             }
         }
 
